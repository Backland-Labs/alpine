package workflow

import (
	"context"
<<<<<<< HEAD
	"errors"
=======
	"fmt"
>>>>>>> 02ea4784
	"io"
	"os"
	"path/filepath"
	"testing"
	"time"

	"github.com/stretchr/testify/assert"
	"github.com/stretchr/testify/mock"
	"github.com/stretchr/testify/require"

	"github.com/Backland-Labs/alpine/internal/claude"
	"github.com/Backland-Labs/alpine/internal/config"
	"github.com/Backland-Labs/alpine/internal/core"
	"github.com/Backland-Labs/alpine/internal/events"
	"github.com/Backland-Labs/alpine/internal/gitx"
	gitxmock "github.com/Backland-Labs/alpine/internal/gitx/mock"
	"github.com/Backland-Labs/alpine/internal/output"
)

// MockCommandRunner mocks the claude.CommandRunner interface
type MockCommandRunner struct {
	mock.Mock
}

func (m *MockCommandRunner) Run(ctx context.Context, config claude.ExecuteConfig) (string, error) {
	args := m.Called(ctx, config)
	return args.String(0), args.Error(1)
}

// testConfig creates a test configuration with worktree disabled by default
func testConfig(workTreeEnabled bool) *config.Config {
	return &config.Config{
		WorkDir:     "",
		Verbosity:   config.VerbosityNormal,
		ShowOutput:  false,
		StateFile:   "agent_state/agent_state.json",
		AutoCleanup: true,
		Git: config.GitConfig{
			WorktreeEnabled: workTreeEnabled,
			BaseBranch:      "main",
			AutoCleanupWT:   true,
		},
	}
}

func TestNewEngine(t *testing.T) {
	// Test that NewEngine creates a valid workflow engine
	executor := claude.NewExecutor()
	wtMgr := &gitxmock.WorktreeManager{}
	cfg := testConfig(false)

	engine := NewEngine(executor, wtMgr, cfg)

	assert.Equal(t, executor, engine.claudeExecutor)
	assert.Equal(t, wtMgr, engine.wtMgr)
	assert.Equal(t, cfg, engine.cfg)
	assert.Equal(t, "agent_state/agent_state.json", engine.stateFile)
}

func TestEngine_Run_WithPlan(t *testing.T) {
	// Test the full workflow with plan generation
	ctx := context.Background()
	tempDir := t.TempDir()
	stateDir := filepath.Join(tempDir, "agent_state")
	err := os.MkdirAll(stateDir, 0755)
	require.NoError(t, err)
	stateFile := filepath.Join(stateDir, "agent_state.json")

	// Create a test executor that simulates Claude behavior
	executor := newTestExecutor(t, stateFile)
	executor.executions = []testExecution{
		{
			expectedPrompt: "/make_plan Implement user authentication",
			stateUpdate: &core.State{
				CurrentStepDescription: "Generated plan for user authentication",
				NextStepPrompt:         "/implement step1",
				Status:                 "running",
			},
		},
		{
			expectedPrompt: "/implement step1",
			stateUpdate: &core.State{
				CurrentStepDescription: "Implemented step1",
				NextStepPrompt:         "",
				Status:                 "completed",
			},
		},
	}

	wtMgr := &gitxmock.WorktreeManager{}
	cfg := testConfig(false)
	engine := NewEngine(executor, wtMgr, cfg)
	engine.SetStateFile(stateFile)

	// Suppress output during tests
	engine.SetPrinter(output.NewPrinterWithWriters(io.Discard, io.Discard, false))

	// Run the workflow
	err = engine.Run(ctx, "Implement user authentication", true)
	require.NoError(t, err)

	// Verify all executions were performed
	assert.Equal(t, 2, executor.executionCount)

	// State file should be cleaned up after successful completion
	_, err = os.Stat(stateFile)
	assert.True(t, os.IsNotExist(err), "State file should be removed after successful completion")
}

func TestEngine_Run_NoPlan(t *testing.T) {
	// Test direct execution without plan generation
	ctx := context.Background()
	tempDir := t.TempDir()
	stateDir := filepath.Join(tempDir, "agent_state")
	err := os.MkdirAll(stateDir, 0755)
	require.NoError(t, err)
	stateFile := filepath.Join(stateDir, "agent_state.json")

	// Create a test executor that simulates Claude behavior
	executor := newTestExecutor(t, stateFile)
	executor.executions = []testExecution{
		{
			expectedPrompt: "/run_implementation_loop Fix bug in payment processing",
			stateUpdate: &core.State{
				CurrentStepDescription: "Fixed bug directly",
				NextStepPrompt:         "",
				Status:                 "completed",
			},
		},
	}

	wtMgr := &gitxmock.WorktreeManager{}
	cfg := testConfig(false)
	engine := NewEngine(executor, wtMgr, cfg)
	engine.SetStateFile(stateFile)

	// Suppress output during tests
	engine.SetPrinter(output.NewPrinterWithWriters(io.Discard, io.Discard, false))

	// Run the workflow without plan
	err = engine.Run(ctx, "Fix bug in payment processing", false)
	require.NoError(t, err)

	// Verify only one execution was performed
	assert.Equal(t, 1, executor.executionCount)
}

func TestEngine_Run_EmptyTaskDescription(t *testing.T) {
	// Test validation of empty task description
	ctx := context.Background()
	executor := claude.NewExecutor()
	wtMgr := &gitxmock.WorktreeManager{}
	cfg := testConfig(false)
	engine := NewEngine(executor, wtMgr, cfg)

	// Test empty string
	err := engine.Run(ctx, "", true)
	assert.Error(t, err)
	assert.Contains(t, err.Error(), "task description cannot be empty")

	// Test whitespace only
	err = engine.Run(ctx, "   ", true)
	assert.Error(t, err)
	assert.Contains(t, err.Error(), "task description cannot be empty")
}

func TestEngine_Run_ContextCancellation(t *testing.T) {
	// Test that context cancellation stops the workflow
	ctx, cancel := context.WithCancel(context.Background())
	tempDir := t.TempDir()
	stateDir := filepath.Join(tempDir, "agent_state")
	err := os.MkdirAll(stateDir, 0755)
	require.NoError(t, err)
	stateFile := filepath.Join(stateDir, "agent_state.json")

	executor := newTestExecutor(t, stateFile)
	executor.executions = []testExecution{
		{
			expectedPrompt: "/make_plan Test task",
			stateUpdate: &core.State{
				CurrentStepDescription: "Started",
				NextStepPrompt:         "/continue",
				Status:                 "running",
			},
			beforeExecution: func() {
				// Cancel context during first execution
				cancel()
			},
		},
		{
			// This should not be reached
			expectedPrompt: "/continue",
			stateUpdate: &core.State{
				CurrentStepDescription: "Should not reach here",
				NextStepPrompt:         "",
				Status:                 "completed",
			},
		},
	}

	wtMgr := &gitxmock.WorktreeManager{}
	cfg := testConfig(false)
	engine := NewEngine(executor, wtMgr, cfg)
	engine.SetStateFile(stateFile)
	engine.SetPrinter(output.NewPrinterWithWriters(io.Discard, io.Discard, false))

	err = engine.Run(ctx, "Test task", true)
	assert.Error(t, err)
	assert.Contains(t, err.Error(), "context canceled")

	// Verify only first execution happened
	assert.Equal(t, 1, executor.executionCount)
}

func TestEngine_Run_StateFileUpdate(t *testing.T) {
	// Test waiting for state file updates
	ctx := context.Background()
	tempDir := t.TempDir()
	stateDir := filepath.Join(tempDir, "agent_state")
	err := os.MkdirAll(stateDir, 0755)
	require.NoError(t, err)
	stateFile := filepath.Join(stateDir, "agent_state.json")

	// Create initial state
	initialState := &core.State{
		CurrentStepDescription: "Initial",
		NextStepPrompt:         "/start",
		Status:                 "running",
	}
	err = initialState.Save(stateFile)
	require.NoError(t, err)

	// Create a delayed executor that updates state after a delay
	executor := &delayedExecutor{
		t:         t,
		stateFile: stateFile,
		delay:     100 * time.Millisecond,
		newState: &core.State{
			CurrentStepDescription: "Updated",
			NextStepPrompt:         "",
			Status:                 "completed",
		},
	}

	wtMgr := &gitxmock.WorktreeManager{}
	cfg := testConfig(false)
	engine := NewEngine(executor, wtMgr, cfg)
	engine.SetStateFile(stateFile)
	engine.SetPrinter(output.NewPrinterWithWriters(io.Discard, io.Discard, false))

	// Run should wait for state update and complete
	err = engine.Run(ctx, "Test task", false)
	require.NoError(t, err)

	// State file should be cleaned up after successful completion
	_, err = os.Stat(stateFile)
	assert.True(t, os.IsNotExist(err), "State file should be removed after successful completion")
}

// Helper types for testing

type testExecutor struct {
	t              *testing.T
	stateFile      string
	executions     []testExecution
	executionCount int
}

type testExecution struct {
	expectedPrompt  string
	stateUpdate     *core.State
	error           error
	beforeExecution func()
}

func newTestExecutor(t *testing.T, stateFile string) *testExecutor {
	return &testExecutor{
		t:         t,
		stateFile: stateFile,
	}
}

func (e *testExecutor) Execute(ctx context.Context, config claude.ExecuteConfig) (string, error) {
	if e.executionCount >= len(e.executions) {
		e.t.Fatalf("Unexpected execution call #%d", e.executionCount+1)
	}

	execution := e.executions[e.executionCount]
	e.executionCount++

	// Run any pre-execution function
	if execution.beforeExecution != nil {
		execution.beforeExecution()
	}

	// Check if context is cancelled
	select {
	case <-ctx.Done():
		return "", ctx.Err()
	default:
	}

	// Verify the prompt matches expected
	assert.Equal(e.t, execution.expectedPrompt, config.Prompt)

	// Update state file if requested
	if execution.stateUpdate != nil {
		// Use the state file from config if provided, otherwise use the executor's state file
		stateFile := config.StateFile
		if stateFile == "" {
			stateFile = e.stateFile
		}
		err := execution.stateUpdate.Save(stateFile)
		require.NoError(e.t, err)
	}

	if execution.error != nil {
		return "", execution.error
	}

	return "Mock execution completed", nil
}

// delayedExecutor simulates an executor that updates state after a delay
type delayedExecutor struct {
	t         *testing.T
	stateFile string
	delay     time.Duration
	newState  *core.State
}

func (e *delayedExecutor) Execute(ctx context.Context, config claude.ExecuteConfig) (string, error) {
	// Update state after delay in a goroutine
	go func() {
		time.Sleep(e.delay)
		err := e.newState.Save(e.stateFile)
		require.NoError(e.t, err)
	}()

	return "Started", nil
}

func TestEngineCreatesWorktree(t *testing.T) {
	// Test that engine creates worktree when enabled
	ctx := context.Background()
	tempDir := t.TempDir()
	worktreeDir := filepath.Join(tempDir, "test-worktree")

	// Save current directory to restore later
	originalDir, err := os.Getwd()
	require.NoError(t, err)
	defer func() {
		_ = os.Chdir(originalDir)
	}()

	// Mock worktree manager
	mockWT := &gitx.Worktree{
		Path:       worktreeDir,
		Branch:     "alpine/test-task",
		ParentRepo: tempDir,
	}

	// Create a simple test executor that saves state relative to current directory
	executor := &testExecutor{
		t: t,
		executions: []testExecution{
			{
				expectedPrompt: "/run_implementation_loop test task",
				beforeExecution: func() {
					// At this point we should be in the worktree directory
					cwd, err := os.Getwd()
					require.NoError(t, err)
					// Resolve symlinks for comparison (macOS has /var -> /private/var)
					resolvedCwd, err := filepath.EvalSymlinks(cwd)
					require.NoError(t, err)
					resolvedWorktreeDir, err := filepath.EvalSymlinks(worktreeDir)
					require.NoError(t, err)
					assert.Equal(t, resolvedWorktreeDir, resolvedCwd)
				},
				stateUpdate: &core.State{
					CurrentStepDescription: "Task completed",
					NextStepPrompt:         "",
					Status:                 "completed",
				},
			},
		},
	}

	wtMgr := &gitxmock.WorktreeManager{
		CreateFunc: func(ctx context.Context, taskName string) (*gitx.Worktree, error) {
			assert.Equal(t, "test task", taskName)
			// Create the worktree directory
			require.NoError(t, os.MkdirAll(mockWT.Path, 0755))
			return mockWT, nil
		},
	}

	// Enable worktree in config
	cfg := testConfig(true)

	engine := NewEngine(executor, wtMgr, cfg)
	engine.SetPrinter(output.NewPrinterWithWriters(io.Discard, io.Discard, false))

	// Run workflow
	err = engine.Run(ctx, "test task", false)
	require.NoError(t, err)

	// Verify worktree was created
	assert.Len(t, wtMgr.CreateCalls, 1)
	assert.Equal(t, "test task", wtMgr.CreateCalls[0].TaskName)

	// Verify cleanup was called (auto cleanup is enabled)
	assert.Len(t, wtMgr.CleanupCalls, 1)
	assert.Equal(t, mockWT, wtMgr.CleanupCalls[0].WT)
}

func TestEngineWorktreeDisabled(t *testing.T) {
	// Test that engine doesn't create worktree when disabled
	ctx := context.Background()
	tempDir := t.TempDir()
	stateDir := filepath.Join(tempDir, "agent_state")
	err := os.MkdirAll(stateDir, 0755)
	require.NoError(t, err)
	stateFile := filepath.Join(stateDir, "agent_state.json")

	// Create a test executor that marks workflow as completed immediately
	executor := newTestExecutor(t, stateFile)
	executor.executions = []testExecution{
		{
			expectedPrompt: "/run_implementation_loop test task",
			stateUpdate: &core.State{
				CurrentStepDescription: "Task completed",
				NextStepPrompt:         "",
				Status:                 "completed",
			},
		},
	}

	// Mock worktree manager
	wtMgr := &gitxmock.WorktreeManager{}

	// Disable worktree in config
	cfg := testConfig(false)

	engine := NewEngine(executor, wtMgr, cfg)
	engine.SetStateFile(stateFile)
	engine.SetPrinter(output.NewPrinterWithWriters(io.Discard, io.Discard, false))

	// Run workflow
	err = engine.Run(ctx, "test task", false)
	require.NoError(t, err)

	// Verify worktree was NOT created
	assert.Len(t, wtMgr.CreateCalls, 0)
	assert.Len(t, wtMgr.CleanupCalls, 0)
}

func TestEngineStateFileInWorktree(t *testing.T) {
	// Test that state file is created in worktree when worktree is enabled
	ctx := context.Background()
	tempDir := t.TempDir()
	worktreeDir := filepath.Join(tempDir, "test-worktree")

	// Mock worktree manager
	mockWT := &gitx.Worktree{
		Path:       worktreeDir,
		Branch:     "alpine/test-task",
		ParentRepo: tempDir,
	}

	wtMgr := &gitxmock.WorktreeManager{
		CreateFunc: func(ctx context.Context, taskName string) (*gitx.Worktree, error) {
			// Create the worktree directory
			require.NoError(t, os.MkdirAll(mockWT.Path, 0755))
			return mockWT, nil
		},
	}

	// Create a test executor that verifies state file location
	executor := &testExecutor{
		t: t,
		executions: []testExecution{
			{
				expectedPrompt: "/run_implementation_loop test task",
				stateUpdate: &core.State{
					CurrentStepDescription: "Task completed",
					NextStepPrompt:         "",
					Status:                 "completed",
				},
			},
		},
	}

	// Enable worktree in config
	cfg := testConfig(true)

	engine := NewEngine(executor, wtMgr, cfg)
	engine.SetPrinter(output.NewPrinterWithWriters(io.Discard, io.Discard, false))

	// Run workflow
	err := engine.Run(ctx, "test task", false)
	require.NoError(t, err)

	// State file should be cleaned up after successful completion
	expectedStateDir := filepath.Join(worktreeDir, "agent_state")
	expectedStateFile := filepath.Join(expectedStateDir, "agent_state.json")
	_, err = os.Stat(expectedStateFile)
	assert.True(t, os.IsNotExist(err), "State file should be removed after successful completion")
}

func TestEngine_BareMode_ContinuesExistingState(t *testing.T) {
	// Test that bare mode continues from existing claude_state.json
	ctx := context.Background()
	tempDir := t.TempDir()
	stateDir := filepath.Join(tempDir, "agent_state")
	err := os.MkdirAll(stateDir, 0755)
	require.NoError(t, err)
	stateFile := filepath.Join(stateDir, "agent_state.json")

	// Create existing state file
	existingState := &core.State{
		CurrentStepDescription: "Previous work done",
		NextStepPrompt:         "/continue previous task",
		Status:                 "running",
	}
	err = existingState.Save(stateFile)
	require.NoError(t, err)

	// Create test executor that expects continuation
	executor := newTestExecutor(t, stateFile)
	executor.executions = []testExecution{
		{
			expectedPrompt: "/continue previous task",
			stateUpdate: &core.State{
				CurrentStepDescription: "Continued previous work",
				NextStepPrompt:         "",
				Status:                 "completed",
			},
		},
	}

	wtMgr := &gitxmock.WorktreeManager{}
	cfg := testConfig(false)
	engine := NewEngine(executor, wtMgr, cfg)
	engine.SetStateFile(stateFile)
	engine.SetPrinter(output.NewPrinterWithWriters(io.Discard, io.Discard, false))

	// Run in bare mode (empty task, no plan, no worktree)
	err = engine.Run(ctx, "", false)
	require.NoError(t, err)

	// Verify execution happened
	assert.Equal(t, 1, executor.executionCount)

	// State file should be cleaned up after successful completion
	_, err = os.Stat(stateFile)
	assert.True(t, os.IsNotExist(err), "State file should be removed after successful completion")
}

func TestEngine_BareMode_InitializesWithrun_implementation_loop(t *testing.T) {
	// Test that bare mode initializes with /run_implementation_loop when no state exists
	ctx := context.Background()
	tempDir := t.TempDir()
	stateDir := filepath.Join(tempDir, "agent_state")
	err := os.MkdirAll(stateDir, 0755)
	require.NoError(t, err)
	stateFile := filepath.Join(stateDir, "agent_state.json")

	// Create test executor that expects /run_implementation_loop initialization
	executor := newTestExecutor(t, stateFile)
	executor.executions = []testExecution{
		{
			expectedPrompt: "/run_implementation_loop",
			stateUpdate: &core.State{
				CurrentStepDescription: "Started bare execution",
				NextStepPrompt:         "/continue task",
				Status:                 "running",
			},
		},
		{
			expectedPrompt: "/continue task",
			stateUpdate: &core.State{
				CurrentStepDescription: "Completed bare execution",
				NextStepPrompt:         "",
				Status:                 "completed",
			},
		},
	}

	wtMgr := &gitxmock.WorktreeManager{}
	cfg := testConfig(false)
	engine := NewEngine(executor, wtMgr, cfg)
	engine.SetStateFile(stateFile)
	engine.SetPrinter(output.NewPrinterWithWriters(io.Discard, io.Discard, false))

	// Run in bare mode (empty task, no plan, no worktree)
	err = engine.Run(ctx, "", false)
	require.NoError(t, err)

	// Verify both executions happened
	assert.Equal(t, 2, executor.executionCount)

	// State file should be cleaned up after successful completion
	_, err = os.Stat(stateFile)
	assert.True(t, os.IsNotExist(err), "State file should be removed after successful completion")
}

func TestEngine_Run_StateFileCleanup(t *testing.T) {
	// Test that state file is cleaned up on successful completion
	ctx := context.Background()
	tempDir := t.TempDir()
	stateDir := filepath.Join(tempDir, "agent_state")
	err := os.MkdirAll(stateDir, 0755)
	require.NoError(t, err)
<<<<<<< HEAD
	assert.Equal(t, "completed", finalState.Status)
}

// TestEngine_EventEmitter_RunStarted verifies that the workflow engine calls EventEmitter.RunStarted
// when a workflow begins execution. This ensures lifecycle events are properly emitted.
func TestEngine_EventEmitter_RunStarted(t *testing.T) {
	ctx := context.Background()
	tempDir := t.TempDir()
	stateDir := filepath.Join(tempDir, "agent_state")
	err := os.MkdirAll(stateDir, 0755)
	require.NoError(t, err)
	stateFile := filepath.Join(stateDir, "agent_state.json")

	// Create test executor
	executor := newTestExecutor(t, stateFile)
	executor.executions = []testExecution{
		{
			expectedPrompt: "/run_implementation_loop test task",
=======
	stateFile := filepath.Join(stateDir, "agent_state.json")

	// Create a test executor that simulates Claude behavior
	executor := newTestExecutor(t, stateFile)
	executor.executions = []testExecution{
		{
			expectedPrompt: "/run_implementation_loop Test cleanup",
>>>>>>> 02ea4784
			stateUpdate: &core.State{
				CurrentStepDescription: "Task completed",
				NextStepPrompt:         "",
				Status:                 "completed",
			},
		},
	}

<<<<<<< HEAD
	// Create mock event emitter
	mockEmitter := events.NewMockEmitter()

=======
>>>>>>> 02ea4784
	wtMgr := &gitxmock.WorktreeManager{}
	cfg := testConfig(false)
	engine := NewEngine(executor, wtMgr, cfg)
	engine.SetStateFile(stateFile)
<<<<<<< HEAD
	engine.SetEventEmitter(mockEmitter)
	engine.SetPrinter(output.NewPrinterWithWriters(io.Discard, io.Discard, false))

	// Run workflow
	err = engine.Run(ctx, "test task", false)
	require.NoError(t, err)

	// Verify RunStarted was called
	calls := mockEmitter.FindCallsByMethod("RunStarted")
	assert.Len(t, calls, 1, "RunStarted should be called once")
	assert.NotEmpty(t, calls[0].RunID, "RunID should not be empty")
	assert.Equal(t, "test task", calls[0].Task, "Task should match input")
}

// TestEngine_EventEmitter_RunFinished verifies that the workflow engine calls EventEmitter.RunFinished
// when a workflow completes successfully.
func TestEngine_EventEmitter_RunFinished(t *testing.T) {
	ctx := context.Background()
	tempDir := t.TempDir()
	stateDir := filepath.Join(tempDir, "agent_state")
	err := os.MkdirAll(stateDir, 0755)
	require.NoError(t, err)
	stateFile := filepath.Join(stateDir, "agent_state.json")

	// Create test executor
	executor := newTestExecutor(t, stateFile)
	executor.executions = []testExecution{
		{
			expectedPrompt: "/run_implementation_loop test task",
			stateUpdate: &core.State{
				CurrentStepDescription: "Task completed",
				NextStepPrompt:         "",
				Status:                 "completed",
			},
		},
	}

	// Create mock event emitter
	mockEmitter := events.NewMockEmitter()

	wtMgr := &gitxmock.WorktreeManager{}
	cfg := testConfig(false)
	engine := NewEngine(executor, wtMgr, cfg)
	engine.SetStateFile(stateFile)
	engine.SetEventEmitter(mockEmitter)
	engine.SetPrinter(output.NewPrinterWithWriters(io.Discard, io.Discard, false))

	// Run workflow
	err = engine.Run(ctx, "test task", false)
	require.NoError(t, err)

	// Verify RunFinished was called
	calls := mockEmitter.FindCallsByMethod("RunFinished")
	assert.Len(t, calls, 1, "RunFinished should be called once")
	
	// Verify the same RunID was used for both start and finish
	startCalls := mockEmitter.FindCallsByMethod("RunStarted")
	assert.Equal(t, startCalls[0].RunID, calls[0].RunID, "RunID should be consistent")
	assert.Equal(t, "test task", calls[0].Task, "Task should match input")
}

// TestEngine_EventEmitter_RunError verifies that the workflow engine calls EventEmitter.RunError
// when a workflow encounters an error.
func TestEngine_EventEmitter_RunError(t *testing.T) {
=======

	// Suppress output during tests
	engine.SetPrinter(output.NewPrinterWithWriters(io.Discard, io.Discard, false))

	// Verify state file exists after initialization
	err = engine.Run(ctx, "Test cleanup", false)
	require.NoError(t, err)

	// Verify state file was cleaned up
	_, err = os.Stat(stateFile)
	assert.True(t, os.IsNotExist(err), "State file should be removed after successful completion")

	// Verify state directory still exists
	_, err = os.Stat(stateDir)
	assert.NoError(t, err, "State directory should remain after completion")
}

func TestEngine_Run_StateFileNotCleanedOnError(t *testing.T) {
	// Test that state file is NOT cleaned up when workflow doesn't complete
>>>>>>> 02ea4784
	ctx := context.Background()
	tempDir := t.TempDir()
	stateDir := filepath.Join(tempDir, "agent_state")
	err := os.MkdirAll(stateDir, 0755)
	require.NoError(t, err)
	stateFile := filepath.Join(stateDir, "agent_state.json")

<<<<<<< HEAD
	testError := errors.New("test execution error")

	// Create test executor that will fail
	executor := newTestExecutor(t, stateFile)
	executor.executions = []testExecution{
		{
			expectedPrompt: "/run_implementation_loop test task",
			error:          testError,
		},
	}

	// Create mock event emitter
	mockEmitter := events.NewMockEmitter()

=======
	// Create a test executor that simulates Claude failure
	executor := newTestExecutor(t, stateFile)
	executor.executions = []testExecution{
		{
			expectedPrompt: "/run_implementation_loop Test error",
			error:          fmt.Errorf("simulated Claude error"),
		},
	}

>>>>>>> 02ea4784
	wtMgr := &gitxmock.WorktreeManager{}
	cfg := testConfig(false)
	engine := NewEngine(executor, wtMgr, cfg)
	engine.SetStateFile(stateFile)
<<<<<<< HEAD
	engine.SetEventEmitter(mockEmitter)
	engine.SetPrinter(output.NewPrinterWithWriters(io.Discard, io.Discard, false))

	// Run workflow (expect error)
	err = engine.Run(ctx, "test task", false)
	assert.Error(t, err)

	// Verify RunStarted was called
	startCalls := mockEmitter.FindCallsByMethod("RunStarted")
	assert.Len(t, startCalls, 1, "RunStarted should be called once")

	// Verify RunError was called
	errorCalls := mockEmitter.FindCallsByMethod("RunError")
	assert.Len(t, errorCalls, 1, "RunError should be called once")
	assert.Equal(t, startCalls[0].RunID, errorCalls[0].RunID, "RunID should be consistent")
	assert.Equal(t, "test task", errorCalls[0].Task, "Task should match input")
	assert.NotNil(t, errorCalls[0].Error, "Error should be captured")

	// Verify RunFinished was NOT called
	finishCalls := mockEmitter.FindCallsByMethod("RunFinished")
	assert.Len(t, finishCalls, 0, "RunFinished should not be called on error")
}

// TestEngine_EventEmitter_NilEmitter verifies that the workflow engine works correctly
// when no EventEmitter is provided (nil emitter).
func TestEngine_EventEmitter_NilEmitter(t *testing.T) {
	ctx := context.Background()
	tempDir := t.TempDir()
	stateDir := filepath.Join(tempDir, "agent_state")
	err := os.MkdirAll(stateDir, 0755)
	require.NoError(t, err)
	stateFile := filepath.Join(stateDir, "agent_state.json")

	// Create test executor
	executor := newTestExecutor(t, stateFile)
	executor.executions = []testExecution{
		{
			expectedPrompt: "/run_implementation_loop test task",
			stateUpdate: &core.State{
				CurrentStepDescription: "Task completed",
				NextStepPrompt:         "",
				Status:                 "completed",
			},
		},
	}

	wtMgr := &gitxmock.WorktreeManager{}
	cfg := testConfig(false)
	engine := NewEngine(executor, wtMgr, cfg)
	engine.SetStateFile(stateFile)
	// Don't set event emitter - it should be nil
	engine.SetPrinter(output.NewPrinterWithWriters(io.Discard, io.Discard, false))

	// Run workflow - should not panic or error
	err = engine.Run(ctx, "test task", false)
	require.NoError(t, err)
=======

	// Suppress output during tests
	engine.SetPrinter(output.NewPrinterWithWriters(io.Discard, io.Discard, false))

	// Run should fail
	err = engine.Run(ctx, "Test error", false)
	assert.Error(t, err)

	// Verify state file still exists
	_, err = os.Stat(stateFile)
	assert.NoError(t, err, "State file should remain when workflow doesn't complete")
>>>>>>> 02ea4784
}<|MERGE_RESOLUTION|>--- conflicted
+++ resolved
@@ -2,11 +2,8 @@
 
 import (
 	"context"
-<<<<<<< HEAD
 	"errors"
-=======
 	"fmt"
->>>>>>> 02ea4784
 	"io"
 	"os"
 	"path/filepath"
@@ -621,8 +618,75 @@
 	stateDir := filepath.Join(tempDir, "agent_state")
 	err := os.MkdirAll(stateDir, 0755)
 	require.NoError(t, err)
-<<<<<<< HEAD
-	assert.Equal(t, "completed", finalState.Status)
+	stateFile := filepath.Join(stateDir, "agent_state.json")
+
+	// Create a test executor that simulates Claude behavior
+	executor := newTestExecutor(t, stateFile)
+	executor.executions = []testExecution{
+		{
+			expectedPrompt: "/run_implementation_loop Test cleanup",
+			stateUpdate: &core.State{
+				CurrentStepDescription: "Task completed",
+				NextStepPrompt:         "",
+				Status:                 "completed",
+			},
+		},
+	}
+
+	wtMgr := &gitxmock.WorktreeManager{}
+	cfg := testConfig(false)
+	engine := NewEngine(executor, wtMgr, cfg)
+	engine.SetStateFile(stateFile)
+
+	// Suppress output during tests
+	engine.SetPrinter(output.NewPrinterWithWriters(io.Discard, io.Discard, false))
+
+	// Verify state file exists after initialization
+	err = engine.Run(ctx, "Test cleanup", false)
+	require.NoError(t, err)
+
+	// Verify state file was cleaned up
+	_, err = os.Stat(stateFile)
+	assert.True(t, os.IsNotExist(err), "State file should be removed after successful completion")
+
+	// Verify state directory still exists
+	_, err = os.Stat(stateDir)
+	assert.NoError(t, err, "State directory should remain after completion")
+}
+
+func TestEngine_Run_StateFileNotCleanedOnError(t *testing.T) {
+	// Test that state file is NOT cleaned up when workflow doesn't complete
+	ctx := context.Background()
+	tempDir := t.TempDir()
+	stateDir := filepath.Join(tempDir, "agent_state")
+	err := os.MkdirAll(stateDir, 0755)
+	require.NoError(t, err)
+	stateFile := filepath.Join(stateDir, "agent_state.json")
+
+	// Create a test executor that simulates Claude failure
+	executor := newTestExecutor(t, stateFile)
+	executor.executions = []testExecution{
+		{
+			expectedPrompt: "/run_implementation_loop Test error",
+			error:          fmt.Errorf("simulated Claude error"),
+		},
+	}
+
+	wtMgr := &gitxmock.WorktreeManager{}
+	cfg := testConfig(false)
+	engine := NewEngine(executor, wtMgr, cfg)
+	engine.SetStateFile(stateFile)
+
+	// Suppress output during tests
+	engine.SetPrinter(output.NewPrinterWithWriters(io.Discard, io.Discard, false))
+
+	// Run should fail
+	err = engine.Run(ctx, "Test error", false)
+	assert.Error(t, err)
+
+	// Verify state file still exists
+	_, err = os.Stat(stateFile)
+	assert.NoError(t, err, "State file should remain when workflow doesn't complete")
 }
 
 // TestEngine_EventEmitter_RunStarted verifies that the workflow engine calls EventEmitter.RunStarted
@@ -640,15 +704,6 @@
 	executor.executions = []testExecution{
 		{
 			expectedPrompt: "/run_implementation_loop test task",
-=======
-	stateFile := filepath.Join(stateDir, "agent_state.json")
-
-	// Create a test executor that simulates Claude behavior
-	executor := newTestExecutor(t, stateFile)
-	executor.executions = []testExecution{
-		{
-			expectedPrompt: "/run_implementation_loop Test cleanup",
->>>>>>> 02ea4784
 			stateUpdate: &core.State{
 				CurrentStepDescription: "Task completed",
 				NextStepPrompt:         "",
@@ -657,17 +712,13 @@
 		},
 	}
 
-<<<<<<< HEAD
 	// Create mock event emitter
 	mockEmitter := events.NewMockEmitter()
 
-=======
->>>>>>> 02ea4784
-	wtMgr := &gitxmock.WorktreeManager{}
-	cfg := testConfig(false)
-	engine := NewEngine(executor, wtMgr, cfg)
-	engine.SetStateFile(stateFile)
-<<<<<<< HEAD
+	wtMgr := &gitxmock.WorktreeManager{}
+	cfg := testConfig(false)
+	engine := NewEngine(executor, wtMgr, cfg)
+	engine.SetStateFile(stateFile)
 	engine.SetEventEmitter(mockEmitter)
 	engine.SetPrinter(output.NewPrinterWithWriters(io.Discard, io.Discard, false))
 
@@ -732,35 +783,13 @@
 // TestEngine_EventEmitter_RunError verifies that the workflow engine calls EventEmitter.RunError
 // when a workflow encounters an error.
 func TestEngine_EventEmitter_RunError(t *testing.T) {
-=======
-
-	// Suppress output during tests
-	engine.SetPrinter(output.NewPrinterWithWriters(io.Discard, io.Discard, false))
-
-	// Verify state file exists after initialization
-	err = engine.Run(ctx, "Test cleanup", false)
-	require.NoError(t, err)
-
-	// Verify state file was cleaned up
-	_, err = os.Stat(stateFile)
-	assert.True(t, os.IsNotExist(err), "State file should be removed after successful completion")
-
-	// Verify state directory still exists
-	_, err = os.Stat(stateDir)
-	assert.NoError(t, err, "State directory should remain after completion")
-}
-
-func TestEngine_Run_StateFileNotCleanedOnError(t *testing.T) {
-	// Test that state file is NOT cleaned up when workflow doesn't complete
->>>>>>> 02ea4784
-	ctx := context.Background()
-	tempDir := t.TempDir()
-	stateDir := filepath.Join(tempDir, "agent_state")
-	err := os.MkdirAll(stateDir, 0755)
-	require.NoError(t, err)
-	stateFile := filepath.Join(stateDir, "agent_state.json")
-
-<<<<<<< HEAD
+	ctx := context.Background()
+	tempDir := t.TempDir()
+	stateDir := filepath.Join(tempDir, "agent_state")
+	err := os.MkdirAll(stateDir, 0755)
+	require.NoError(t, err)
+	stateFile := filepath.Join(stateDir, "agent_state.json")
+
 	testError := errors.New("test execution error")
 
 	// Create test executor that will fail
@@ -775,22 +804,10 @@
 	// Create mock event emitter
 	mockEmitter := events.NewMockEmitter()
 
-=======
-	// Create a test executor that simulates Claude failure
-	executor := newTestExecutor(t, stateFile)
-	executor.executions = []testExecution{
-		{
-			expectedPrompt: "/run_implementation_loop Test error",
-			error:          fmt.Errorf("simulated Claude error"),
-		},
-	}
-
->>>>>>> 02ea4784
-	wtMgr := &gitxmock.WorktreeManager{}
-	cfg := testConfig(false)
-	engine := NewEngine(executor, wtMgr, cfg)
-	engine.SetStateFile(stateFile)
-<<<<<<< HEAD
+	wtMgr := &gitxmock.WorktreeManager{}
+	cfg := testConfig(false)
+	engine := NewEngine(executor, wtMgr, cfg)
+	engine.SetStateFile(stateFile)
 	engine.SetEventEmitter(mockEmitter)
 	engine.SetPrinter(output.NewPrinterWithWriters(io.Discard, io.Discard, false))
 
@@ -847,17 +864,4 @@
 	// Run workflow - should not panic or error
 	err = engine.Run(ctx, "test task", false)
 	require.NoError(t, err)
-=======
-
-	// Suppress output during tests
-	engine.SetPrinter(output.NewPrinterWithWriters(io.Discard, io.Discard, false))
-
-	// Run should fail
-	err = engine.Run(ctx, "Test error", false)
-	assert.Error(t, err)
-
-	// Verify state file still exists
-	_, err = os.Stat(stateFile)
-	assert.NoError(t, err, "State file should remain when workflow doesn't complete")
->>>>>>> 02ea4784
 }