--- conflicted
+++ resolved
@@ -5,7 +5,6 @@
 The format is based on [Keep a Changelog](https://keepachangelog.com/en/1.0.0/),
 and this project adheres to [Semantic Versioning](https://semver.org/spec/v2.0.0.html).
 
-<<<<<<< HEAD
 ## [0.4.0] - 2025-07-23
 
 ### Added
@@ -27,19 +26,6 @@
 - **Error handling verification** for invalid configurations
 - **Workflow continuation testing** from existing state files
 
-### Technical Implementation
-- **CLI argument validation** in `internal/cli/root.go`
-- **Task description handling** in `internal/cli/workflow.go`
-- **Workflow engine state management** in `internal/workflow/workflow.go`
-- **Integration tests** in `test/integration/bare_mode_test.go`
-
-### Breaking Changes
-- None. All changes are backward compatible with existing workflows.
-
----
-=======
-## [Unreleased]
-
 ### Fixed
 
 #### Claude Working Directory Execution (#7)
@@ -54,7 +40,17 @@
 - **Command builder now sets working directory** - Uses `os.Getwd()` to ensure Claude inherits current directory
 - **Added directory validation method** - Checks directory existence and permissions before execution
 - **Improved logging** - Debug and warning logs for directory operations
->>>>>>> f934040e
+
+### Technical Implementation
+- **CLI argument validation** in `internal/cli/root.go`
+- **Task description handling** in `internal/cli/workflow.go`
+- **Workflow engine state management** in `internal/workflow/workflow.go`
+- **Integration tests** in `test/integration/bare_mode_test.go`
+
+### Breaking Changes
+- None. All changes are backward compatible with existing workflows.
+
+---
 
 ## [0.3.0] - 2025-07-22
 
